from distutils.version import LooseVersion
import logging
from logging.handlers import TimedRotatingFileHandler
import os
from pathlib import Path
import sys
<<<<<<< HEAD
import warnings

import appdirs
=======
import uuid
>>>>>>> 67a91049

from IPython import get_ipython

from bluesky_kafka import Publisher

from ._version import get_versions

__version__ = get_versions()["version"]
del get_versions


bluesky_log_file_path = None


def import_star(module, ns):
    def public(name):
        return not name.startswith("_")

    ns.update({name: getattr(module, name) for name in dir(module) if public(name)})


def configure_base(
    user_ns,
    broker_name,
    *,
    bec=True,
    epics_context=False,
    magics=True,
    mpl=True,
    configure_logging=True,
    pbar=True,
<<<<<<< HEAD
    ipython_logging=True,
=======
    ipython_exc_logging=True,
    publish_documents_to_kafka=False
>>>>>>> 67a91049
):
    """
    Perform base setup and instantiation of important objects.

    This factory function instantiates essential objects to data collection
    environments at NSLS-II and adds them to the current namespace. In some
    cases (documented below), it will check whether certain variables already
    exist in the user name space, and will avoid creating them if so. The
    following are added:

    * ``RE`` -- a RunEngine
        This is created only if an ``RE`` instance does not currently exist in
        the namespace.
    * ``db`` -- a Broker (from "databroker"), subscribe to ``RE``
    * ``bec`` -- a BestEffortCallback, subscribed to ``RE``
    * ``peaks`` -- an alias for ``bec.peaks``
    * ``sd`` -- a SupplementalData preprocessor, added to ``RE.preprocessors``
    * ``pbar_maanger`` -- a ProgressBarManager, set as the ``RE.waiting_hook``

    And it performs some low-level configuration:

    * creates a context in ophyd's control layer (``ophyd.setup_ophyd()``)
    * turns on interactive plotting (``matplotlib.pyplot.ion()``)
    * bridges the RunEngine and Qt event loops
      (``bluesky.utils.install_kicker()``)
    * logs ERROR-level log message from ophyd to the standard out

    Parameters
    ----------
    user_ns: dict
        a namespace --- for example, ``get_ipython().user_ns``
    broker_name : Union[str, Broker]
        Name of databroker configuration or a Broker instance.
    bec : boolean, optional
        True by default. Set False to skip BestEffortCallback.
    epics_context : boolean, optional
        True by default. Set False to skip ``setup_ophyd()``.
    magics : boolean, optional
        True by default. Set False to skip registration of custom IPython
        magics.
    mpl : boolean, optional
        True by default. Set False to skip matplotlib ``ion()`` at event-loop
        bridging.
    configure_logging : boolean, optional
        True by default. Set False to skip INFO-level logging.
    pbar : boolean, optional
        True by default. Set false to skip ProgressBarManager.
<<<<<<< HEAD
    ipython_logging : boolean, optional
        True by default. Console output and exception stack traces will be
        written to IPython log file when IPython logging is enabled.
=======
    ipython_exc_logging : boolean, optional
        True by default. Exception stack traces will be written to IPython
        log file when IPython logging is enabled.
    publish_documents_to_kafka: boolean, optional
        False by default. If True publish bluesky documents to a Kafka message broker.
>>>>>>> 67a91049

    Returns
    -------
    names : list
        list of names added to the namespace

    Examples
    --------
    Configure IPython for CHX.

    >>>> configure_base(get_ipython().user_ns, 'chx');
    """
    ns = {}  # We will update user_ns with this at the end.
    # Protect against double-subscription.
    SENTINEL = "__nslsii_configure_base_has_been_run"
    if user_ns.get(SENTINEL):
        raise RuntimeError("configure_base should only be called once per process.")
    ns[SENTINEL] = True
    # Set up a RunEngine and use metadata backed by files on disk.
    from bluesky import RunEngine, __version__ as bluesky_version

    if LooseVersion(bluesky_version) >= LooseVersion("1.6.0"):
        # current approach using PersistentDict
        from bluesky.utils import PersistentDict

        directory = os.path.expanduser("~/.config/bluesky/md")
        os.makedirs(directory, exist_ok=True)
        md = PersistentDict(directory)
    else:
        # legacy approach using HistoryDict
        from bluesky.utils import get_history

        md = get_history()
    # if RunEngine already defined grab it
    # useful when users make their own custom RunEngine
    if "RE" in user_ns:
        RE = user_ns["RE"]
    else:
        RE = RunEngine(md)
        ns["RE"] = RE

    # Set up SupplementalData.
    # (This is a no-op until devices are added to it,
    # so there is no need to provide a 'skip_sd' switch.)
    from bluesky import SupplementalData

    sd = SupplementalData()
    RE.preprocessors.append(sd)
    ns["sd"] = sd

    if isinstance(broker_name, str):
        # Set up a Broker.
        from databroker import Broker

        db = Broker.named(broker_name)
        ns["db"] = db
    else:
        db = broker_name

    RE.subscribe(db.insert)

    if pbar:
        # Add a progress bar.
        from bluesky.utils import ProgressBarManager

        pbar_manager = ProgressBarManager()
        RE.waiting_hook = pbar_manager
        ns["pbar_manager"] = pbar_manager

    if magics:
        # Register bluesky IPython magics.
        from bluesky.magics import BlueskyMagics

        get_ipython().register_magics(BlueskyMagics)

    if bec:
        # Set up the BestEffortCallback.
        from bluesky.callbacks.best_effort import BestEffortCallback

        _bec = BestEffortCallback()
        RE.subscribe(_bec)
        ns["bec"] = _bec
        ns["peaks"] = _bec.peaks  # just as alias for less typing

    if mpl:
        # Import matplotlib and put it in interactive mode.
        import matplotlib.pyplot as plt

        ns["plt"] = plt
        plt.ion()

        # Make plots update live while scans run.
        if LooseVersion(bluesky_version) < LooseVersion("1.6.0"):
            from bluesky.utils import install_kicker

            install_kicker()

    if epics_context:
        # Create a context in the underlying EPICS client.
        from ophyd import setup_ophyd

        setup_ophyd()

    if configure_logging:
        configure_bluesky_logging(ipython=get_ipython())

    if ipython_logging:
        from nslsii.common.ipynb.logutils import log_exception

        # IPython logging will be enabled with logstart(...)
        configure_ipython_logging(
            exception_logger=log_exception, ipython=get_ipython()
        )

    if publish_documents_to_kafka:
        subscribe_kafka_publisher(
            RE,
            beamline_name=broker_name,
            bootstrap_servers="cmb01:9092,cmb02:9092,cmb03:9092",
            producer_config={
                "enable.idempotence": True,
                "linger.ms": 0
            }
        )

    # always configure %xmode minimal
    # so short tracebacks are printed to the console
    get_ipython().magic("xmode minimal")

    # convenience imports
    # some of the * imports are for 'back-compatibility' of a sort -- we have
    # taught BL staff to expect LiveTable and LivePlot etc. to be in their
    # namespace
    import numpy as np

    ns["np"] = np

    import bluesky.callbacks

    ns["bc"] = bluesky.callbacks
    import_star(bluesky.callbacks, ns)

    import bluesky.plans

    ns["bp"] = bluesky.plans
    import_star(bluesky.plans, ns)

    import bluesky.plan_stubs

    ns["bps"] = bluesky.plan_stubs
    import_star(bluesky.plan_stubs, ns)
    # special-case the commonly-used mv / mvr and its aliases mov / movr4
    ns["mv"] = bluesky.plan_stubs.mv
    ns["mvr"] = bluesky.plan_stubs.mvr
    ns["mov"] = bluesky.plan_stubs.mov
    ns["movr"] = bluesky.plan_stubs.movr

    import bluesky.preprocessors

    ns["bpp"] = bluesky.preprocessors

    import bluesky.callbacks.broker

    import_star(bluesky.callbacks.broker, ns)

    import bluesky.simulators

    import_star(bluesky.simulators, ns)

    user_ns.update(ns)
    return list(ns)


def configure_bluesky_logging(ipython, appdirs_appname="bluesky"):
    """
    Configure a TimedRotatingFileHandler log handler and attach it to
    bluesky, ophyd, caproto, and nslsii loggers.

    The log file path is taken from environment variable BLUESKY_LOG_FILE, if
    that variable has been set. If not the default log file location is determined
    by the appdirs package.

    Parameters
    ----------
    ipython: InteractiveShell
        IPython InteractiveShell used to attach bluesky log handler to ipython
    appdirs_appname: str
        appname passed to appdirs.user_log_dir() when the BLUESKY_LOG_FILE
        environment variable has not been set; use the default for production,
        set to something else for testing

    Returns
    -------
    bluesky_log_file_path: Path
        log file path

    """
    global bluesky_log_file_path

    if "BLUESKY_LOG_FILE" in os.environ:
        bluesky_log_file_path = Path(os.environ["BLUESKY_LOG_FILE"])
        print(
            f"bluesky log file path configured from environment variable"
            f" BLUESKY_LOG_FILE: '{bluesky_log_file_path}'",
            file=sys.stderr,
        )
    else:
        bluesky_log_file_path = Path(
            appdirs.user_log_dir(appname=appdirs_appname)
        ) / Path("bluesky.log")
        print(
            f"environment variable BLUESKY_LOG_FILE is not set,"
            f" using default log file path '{bluesky_log_file_path}'",
            file=sys.stderr,
        )
    log_file_handler = TimedRotatingFileHandler(
        filename=str(bluesky_log_file_path), when="W0", backupCount=10
    )
    log_file_handler.setLevel("INFO")
    log_file_format = (
        "[%(levelname)1.1s %(asctime)s.%(msecs)03d %(name)s"
        "  %(module)s:%(lineno)d] %(message)s"
    )
    log_file_handler.setFormatter(logging.Formatter(fmt=log_file_format))
    logging.getLogger("bluesky").addHandler(log_file_handler)
    logging.getLogger("caproto").addHandler(log_file_handler)
    logging.getLogger("ophyd").addHandler(log_file_handler)
    logging.getLogger("nslsii").addHandler(log_file_handler)
    ipython.log.addHandler(log_file_handler)
    # set the loggers to send INFO and higher log
    # messages to their handlers
    logging.getLogger("bluesky").setLevel("INFO")
    logging.getLogger("caproto").setLevel("INFO")
    logging.getLogger("ophyd").setLevel("INFO")
    logging.getLogger("nslsii").setLevel("INFO")
    ipython.log.setLevel("INFO")

    return bluesky_log_file_path


def configure_ipython_logging(
    exception_logger, ipython, rotate_file_size=100000, appdirs_appname="bluesky"
):
    """
    Configure IPython output logging with logstart and IPython exception logging with set_custom_exc(...).

    Set a custom exception logging function and execute logstart.

    The log file path is taken from environment variable BLUESKY_IPYTHON_LOG_FILE, if
    it that variable has been set. If not the default log file location is determined
    by the appdirs package.

    Parameters
    ----------
    exception_logger: function f(ipyshell, etype, evalue, tb, tb_offset=None) -> list
        a function that will handle logging exceptions
    ipython: InteractiveShell
        IPython InteractiveShell into which the specified exception_logger will be installed
    rotate_file_size: int, optional
        at the time configure_ipython_exc_logging() is called, if there exists a log file
        with size in bytes greater than or equal to rotate_file_size, the existing file will
        be renamed and a new log file will be created
    appdirs_appname: str
        appname passed to appdirs.user_log_dir(); use the default for production,
        set to something else for testing

    Returns
    -------
    bluesky_ipython_log_file_path: Path
        log file path

    """
    # install the specified function to log exceptions
    ipython.set_custom_exc((BaseException,), exception_logger)

    if "BLUESKY_IPYTHON_LOG_FILE" in os.environ:
        bluesky_ipython_log_file_path = Path(os.environ["BLUESKY_IPYTHON_LOG_FILE"])
        print(
            "bluesky ipython log file configured from environment"
            f" variable BLUESKY_IPYTHON_LOG_FILE: '{bluesky_ipython_log_file_path}'",
            file=sys.stderr,
        )
    else:
        bluesky_ipython_log_file_path = Path(
            appdirs.user_log_dir(appname=appdirs_appname)
        ) / Path("bluesky_ipython.log")
        print(
            "environment variable BLUESKY_IPYTHON_LOG_FILE is not set,"
            f" using default file path '{bluesky_ipython_log_file_path}'",
            file=sys.stderr,
        )
    # before starting ipython logging check the size of the ipython log file
    # if the ipython log file has grown large make a copy and start a new one
    # if a previous copy exists just overwrite it
    if (
        bluesky_ipython_log_file_path.exists()
        and os.path.getsize(bluesky_ipython_log_file_path) >= rotate_file_size
    ):
        bluesky_ipython_log_file_path.rename(
            str(bluesky_ipython_log_file_path) + ".old"
        )
    # ipython gives a warning if logging fails to start, for example if the log
    # directory does not exist. Convert that warning to an exception here.
    with warnings.catch_warnings():
        warnings.simplefilter(action="error")
        # specify the file for ipython logging output
        ipython.magic(f"logstart -o -t {bluesky_ipython_log_file_path} append")

    return bluesky_ipython_log_file_path


def configure_olog(user_ns, *, callback=None, subscribe=True):
    """
    Setup a callback that publishes some metadata from the RunEngine to Olog.

    Also, add the public contents of pyOlog.ophyd_tools to the namespace.

    This is expected to be run after :func:`configure_base`. It expects to find
    an instance of RunEngine named ``RE`` in the user namespace. Additionally,
    if the user namespace contains the name ``logbook``, that is expected to be
    an instance ``pyOlog.SimpleOlogClient``.

    Parameters
    ----------
    user_ns: dict
        a namespace --- for example, ``get_ipython().user_ns``
    callback : callable, optional
        a hook for customizing the logbook_cb_factory; if None a default is
        used
    subscribe : boolean, optional
        True by default. Set to False to skip the subscription. (You still get
        pyOlog.ophyd_tools.)

    Returns
    -------
    names : list
        list of names added to the namespace

    Examples
    --------
    Configure the Olog.

    >>>> configure_olog(get_ipython().user_ns);
    """
    # Conceptually our task is simple: add a subscription to the RunEngine that
    # publishes to the Olog using the Python wrapper of its REST API, pyOlog.
    # In practice this is messy because we have deal with the many-layered API
    # of pyOlog and, more importantly, ensure that slowness or errors from the
    # Olog do not affect the run. Historically the Olog deployment has not been
    # reliable, so it is important to be robust against these issues. Of
    # course, by ignoring Olog errors, we leave gaps in the log, which is not
    # great, but since all data is saved to a databroker anyway, we can always
    # re-generate them later.

    ns = {}  # We will update user_ns with this at the end.

    from bluesky.callbacks.olog import logbook_cb_factory
    from functools import partial
    from pyOlog import SimpleOlogClient
    import queue
    import threading
    from warnings import warn

    # This is for pyOlog.ophyd_tools.get_logbook, which simply looks for
    # a variable called 'logbook' in the global IPython namespace.
    if "logbook" in user_ns:
        simple_olog_client = user_ns["logbook"]
    else:
        simple_olog_client = SimpleOlogClient()
        ns["logbook"] = simple_olog_client

    if subscribe:
        if callback is None:
            # list of logbook names to publish to
            LOGBOOKS = ("Data Acquisition",)
            generic_logbook_func = simple_olog_client.log
            configured_logbook_func = partial(generic_logbook_func, logbooks=LOGBOOKS)
            callback = logbook_cb_factory(configured_logbook_func)

        def submit_to_olog(queue, cb):
            while True:
                name, doc = queue.get()  # waits until document is available
                try:
                    cb(name, doc)
                except Exception as exc:
                    warn(
                        "This olog is giving errors. This will not be logged."
                        "Error:" + str(exc)
                    )

        olog_queue = queue.Queue(maxsize=100)
        olog_thread = threading.Thread(
            target=submit_to_olog, args=(olog_queue, callback), daemon=True
        )

        olog_thread.start()

        def send_to_olog_queue(name, doc):
            try:
                olog_queue.put((name, doc), block=False)
            except queue.Full:
                warn("The olog queue is full. This will not be logged.")

        RE = user_ns["RE"]
        RE.subscribe(send_to_olog_queue, "start")

    import pyOlog.ophyd_tools

    import_star(pyOlog.ophyd_tools, ns)

    user_ns.update(ns)
    return list(ns)


def migrate_metadata():
    """
    Copy metadata from (old) sqlite-backed file to (new) directory of msgpack.
    """
    from bluesky.utils import get_history, PersistentDict

    old_md = get_history()
    directory = os.path.expanduser("~/.config/bluesky/md")
    os.makedirs(directory, exist_ok=True)
    new_md = PersistentDict(directory)
    new_md.update(old_md)


def subscribe_kafka_publisher(RE, beamline_name, bootstrap_servers, producer_config):
    """
    Create and subscribe a Kafka Publisher to a RunEngine. Keep a reference to the Publisher.
    The Publisher will publish to Kafka topic "<beamline>.bluesky.documents".

    Parameters
    ----------
    RE: RunEngine
        the RunEngine to which the Kafka Publisher will be subscribed

    beamline_name: str
        beamline name, for example "csx", to be used in building the
        Kafka topic to which messages will be published

    bootstrap_servers: str
        Comma-delimited list of Kafka server addresses as a string such as ``'10.0.137.8:9092'``

    producer_config: dict
        dictionary of Kafka Producer configuration settings

    Returns
    -------
    subscription_token: int
        use this to unsubscribe the Publisher from the RE this way: ``RE.unsubscribe(subscription_token)``

    """
    topic = f"{beamline_name.lower()}.bluesky.documents"
    _kafka_publisher = Publisher(
         topic=topic,
         bootstrap_servers=bootstrap_servers,
         key=uuid.uuid4(),
         producer_config=producer_config
    )
    subscription_token = RE.subscribe(_kafka_publisher)
    logging.getLogger("nslsii").info('RE will publish documents to Kafka topic %s', topic)

    return subscription_token<|MERGE_RESOLUTION|>--- conflicted
+++ resolved
@@ -4,13 +4,10 @@
 import os
 from pathlib import Path
 import sys
-<<<<<<< HEAD
 import warnings
+import uuid
 
 import appdirs
-=======
-import uuid
->>>>>>> 67a91049
 
 from IPython import get_ipython
 
@@ -42,12 +39,8 @@
     mpl=True,
     configure_logging=True,
     pbar=True,
-<<<<<<< HEAD
     ipython_logging=True,
-=======
-    ipython_exc_logging=True,
     publish_documents_to_kafka=False
->>>>>>> 67a91049
 ):
     """
     Perform base setup and instantiation of important objects.
@@ -95,17 +88,11 @@
         True by default. Set False to skip INFO-level logging.
     pbar : boolean, optional
         True by default. Set false to skip ProgressBarManager.
-<<<<<<< HEAD
     ipython_logging : boolean, optional
         True by default. Console output and exception stack traces will be
         written to IPython log file when IPython logging is enabled.
-=======
-    ipython_exc_logging : boolean, optional
-        True by default. Exception stack traces will be written to IPython
-        log file when IPython logging is enabled.
     publish_documents_to_kafka: boolean, optional
         False by default. If True publish bluesky documents to a Kafka message broker.
->>>>>>> 67a91049
 
     Returns
     -------
